import os
import numpy as np
import torch
from torch import Tensor
import matplotlib.pyplot as plt
from src.models.tree_attention.attention1_block_gpu import tree_attention, attention_matrix, sparse_attention, load_checkouts

def to_dense(
    indices: np.ndarray, 
    ks: np.ndarray, 
    value: np.ndarray,
    N, T_DST, T_SRC, BLOCK_SIZE
):
    # print(indices.shape, ks.shape, value.shape, T_DST, T_SRC)
    out = torch.zeros((N, T_DST, T_SRC), device=indices.device, dtype=value.dtype)
    for idx_n in range(N):
        for idx_bdst in range(indices.shape[1]):
            for idx_k in range(indices.shape[2]):
                if idx_k < ks[idx_n, idx_bdst]:
                    idx_tsrc = indices[idx_n, idx_bdst, idx_k]
                    out[
                        idx_n, 
                        idx_bdst * BLOCK_SIZE: (idx_bdst + 1) * BLOCK_SIZE, 
                        idx_tsrc: idx_tsrc + BLOCK_SIZE
                    ] = value[
                        idx_n,
                        idx_bdst * BLOCK_SIZE: (idx_bdst + 1) * BLOCK_SIZE, 
                        idx_k * BLOCK_SIZE: (idx_k + 1) * BLOCK_SIZE
                    ]
    return out

def imsave(im: Tensor, name: str, gamma: float = 0.2, idx_batch: int = -1):
<<<<<<< HEAD
=======
    return
>>>>>>> 7454664a
    im = im[idx_batch].cpu().detach().numpy() ** gamma
    plt.clf()
    plt.title(name)
    plt.imshow(im)
    plt.colorbar()
    os.makedirs('./saves/models/test_tree_block_fwd', exist_ok=True)
    path = f'./saves/models/test_tree_block_fwd/{name}.png'
    plt.savefig(path, dpi=200, bbox_inches='tight')
    plt.clf()
    print('saved', path)

def main():
<<<<<<< HEAD
    q, k, v, out = load_checkouts(idx=4, window=4, seq_len=4096, dtype=torch.float16)
=======
    q, k, v, out = load_checkouts(idx=5, window=4, seq_len=4096, dtype=torch.float32)
>>>>>>> 7454664a
    
    q = q[:, 2048:, :].contiguous()
    
    q_backup = q.clone()
    k_backup = k.clone()
    v_backup = v.clone()
    
    N, TDST, HID = q.shape
    _, TSRC, _ = k.shape
<<<<<<< HEAD
    BLOCKSIZE = 4
    mask_k = 256
=======
    BLOCKSIZE = 8
    mask_k = 512
>>>>>>> 7454664a
    scale_up = 2
    w_start = mask_k * scale_up
    n_patches = mask_k / scale_up
    
    indices, ks, probs, scores = attention_matrix(
        q, k, 
        w_start,
        n_patches,
        mask_k,
        scale_up,
        BLOCK_SIZE=BLOCKSIZE
    )
    
    print(q.shape, indices.shape, ks.shape, probs.shape, scores.shape)
    print(indices.min(), indices.max())
    
    probs_dense = to_dense(
        indices.cpu(), ks.cpu(), probs.cpu(), 
        N, TDST, TSRC, BLOCKSIZE
    ).to(indices.device)
    
    scores_dense = to_dense(
        indices.cpu(), ks.cpu(), scores.cpu(),
        N, TDST, TSRC, BLOCKSIZE,
    ).to(indices.device)
    
    mask_dense = probs_dense <= 1e-7
    mask_dense = mask_dense.to(probs.dtype) * torch.finfo(probs.dtype).min
    
    scores_truth = torch.bmm(q, k.transpose(-1, -2))
    print(scores_truth.dtype, mask_dense.dtype)
    probs_truth = (scores_truth + mask_dense).softmax(dim=-1)
    
    probs_error_map = (probs_truth - probs_dense).abs()
    probs_error = probs_error_map[:].max()
    print((probs_error_map == probs_error).nonzero())
    
    scores_dense = scores_dense * (probs_dense > 1e-12)
    scores_truth = scores_truth * (probs_dense > 1e-12)
    scores_error_map = (scores_truth - scores_dense).abs()
    scores_error = scores_error_map.max()
    
    imsave(probs, 'probs')
    imsave(probs_truth, 'probs_truth')
    imsave(probs_dense, 'probs_dense')
    imsave(probs_error_map, 'probs_error_map')
    imsave(scores_truth.abs(), 'scores_truth', gamma=1.0)
    imsave(scores_dense.abs(), 'scores_dense', gamma=1.0)
    imsave(scores_error_map, 'scores_error_map', gamma=1.0)
    print('scores_error', scores_error)
    print('probs_error', probs_error)
    
    context_dense = sparse_attention(
        v.contiguous(), indices, ks, probs, BLOCKSIZE
    )
    context_truth = torch.bmm(probs_dense, v)
    
    context_error_map = (context_dense - context_truth).abs()
    # print(context_error_map)
    
    context_error = context_error_map.max()
    context_error_loc = (context_error_map == context_error).nonzero()
    
    imsave(context_error_map, 'context_error_map', gamma=1.0, idx_batch=2)
    print(torch.std_mean(context_dense), torch.std_mean(context_truth))
    print(context_error, context_error_loc)
    
    # print(context_error_map[1, 2, :])
    # print(context_dense[1, 2, :])
    # print(context_truth[1, 2, :])
    
    for i in range(3):
        context_tree, (indices_tree, ks_tree, probs_tree) = tree_attention(
            q, k, v, w_start, n_patches, mask_k, scale_up, BLOCKSIZE
        )
    context_tree_error_map = (context_tree - context_dense).abs()
    context_tree_error = context_tree_error_map.max()
    print((q - q_backup).abs().sum())
    print((k - k_backup).abs().sum())
    print((v - v_backup).abs().sum())
    print('error between treen', context_tree_error)
    
    probs_dense_tree = to_dense(
        indices_tree.cpu(), ks_tree.cpu(), probs_tree.cpu(), 
        N, TDST, TSRC, BLOCKSIZE
    ).to(indices.device)
    imsave(probs_dense_tree, 'probs_dense_tree')

if __name__ == '__main__':
    for i in range(1):
        print('='*80)
        main()
        print('='*80)<|MERGE_RESOLUTION|>--- conflicted
+++ resolved
@@ -30,10 +30,6 @@
     return out
 
 def imsave(im: Tensor, name: str, gamma: float = 0.2, idx_batch: int = -1):
-<<<<<<< HEAD
-=======
-    return
->>>>>>> 7454664a
     im = im[idx_batch].cpu().detach().numpy() ** gamma
     plt.clf()
     plt.title(name)
@@ -46,11 +42,7 @@
     print('saved', path)
 
 def main():
-<<<<<<< HEAD
     q, k, v, out = load_checkouts(idx=4, window=4, seq_len=4096, dtype=torch.float16)
-=======
-    q, k, v, out = load_checkouts(idx=5, window=4, seq_len=4096, dtype=torch.float32)
->>>>>>> 7454664a
     
     q = q[:, 2048:, :].contiguous()
     
@@ -60,13 +52,8 @@
     
     N, TDST, HID = q.shape
     _, TSRC, _ = k.shape
-<<<<<<< HEAD
-    BLOCKSIZE = 4
-    mask_k = 256
-=======
     BLOCKSIZE = 8
     mask_k = 512
->>>>>>> 7454664a
     scale_up = 2
     w_start = mask_k * scale_up
     n_patches = mask_k / scale_up
